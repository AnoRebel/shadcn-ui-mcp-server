import { Axios } from "axios";
import { logError, logWarning, logInfo } from './logger.js';

// Constants for the v4 repository structure
const REPO_OWNER = 'shadcn-ui';
const REPO_NAME = 'ui';
const REPO_BRANCH = 'main';
const V4_BASE_PATH = 'apps/v4';
const REGISTRY_PATH = `${V4_BASE_PATH}/registry`;
const NEW_YORK_V4_PATH = `${REGISTRY_PATH}/new-york-v4`;

// GitHub API for accessing repository structure and metadata
const githubApi = new Axios({
    baseURL: "https://api.github.com",
    headers: {
        "Content-Type": "application/json",
        "Accept": "application/vnd.github+json",
        "User-Agent": "Mozilla/5.0 (compatible; ShadcnUiMcpServer/1.0.0)",
        ...(process.env.GITHUB_PERSONAL_ACCESS_TOKEN && {
            "Authorization": `Bearer ${process.env.GITHUB_PERSONAL_ACCESS_TOKEN}`
        })
    },
    timeout: 30000, // Increased from 15000 to 30000 (30 seconds)
    transformResponse: [(data) => {
        try {
            return JSON.parse(data);
        } catch {
            return data;
        }
    }],
});

// GitHub Raw for directly fetching file contents
const githubRaw = new Axios({
    baseURL: `https://raw.githubusercontent.com/${REPO_OWNER}/${REPO_NAME}/${REPO_BRANCH}`,
    headers: {
        "User-Agent": "Mozilla/5.0 (compatible; ShadcnUiMcpServer/1.0.0)",
    },
    timeout: 30000, // Increased from 15000 to 30000 (30 seconds)
    transformResponse: [(data) => data], // Return raw data
});

/**
 * Fetch component source code from the v4 registry
 * @param componentName Name of the component
 * @returns Promise with component source code
 */
async function getComponentSource(componentName: string): Promise<string> {
    const componentPath = `${NEW_YORK_V4_PATH}/ui/${componentName.toLowerCase()}.tsx`;
    
    try {
        const response = await githubRaw.get(`/${componentPath}`);
        return response.data;
    } catch (error) {
        throw new Error(`Component "${componentName}" not found in v4 registry`);
    }
}

/**
 * Fetch component demo/example from the v4 registry
 * @param componentName Name of the component
 * @returns Promise with component demo code
 */
async function getComponentDemo(componentName: string): Promise<string> {
    const demoPath = `${NEW_YORK_V4_PATH}/examples/${componentName.toLowerCase()}-demo.tsx`;
    
    try {
        const response = await githubRaw.get(`/${demoPath}`);
        return response.data;
    } catch (error) {
        throw new Error(`Demo for component "${componentName}" not found in v4 registry`);
    }
}

/**
 * Fetch all available components from the registry
 * @returns Promise with list of component names
 */
async function getAvailableComponents(): Promise<string[]> {
    try {
        // First try the GitHub API
        const response = await githubApi.get(`/repos/${REPO_OWNER}/${REPO_NAME}/contents/${NEW_YORK_V4_PATH}/ui`);
        
        if (!response.data || !Array.isArray(response.data)) {
            throw new Error('Invalid response from GitHub API');
        }
        
        const components = response.data
            .filter((item: any) => item.type === 'file' && item.name.endsWith('.tsx'))
            .map((item: any) => item.name.replace('.tsx', ''));
            
        if (components.length === 0) {
            throw new Error('No components found in the registry');
        }
        
        return components;
    } catch (error: any) {
        logError('Error fetching components from GitHub API', error);
        
        // Check for specific error types
        if (error.response) {
            const status = error.response.status;
            const message = error.response.data?.message || 'Unknown error';
            
            if (status === 403 && message.includes('rate limit')) {
                throw new Error(`GitHub API rate limit exceeded. Please set GITHUB_PERSONAL_ACCESS_TOKEN environment variable for higher limits. Error: ${message}`);
            } else if (status === 404) {
                throw new Error(`Components directory not found. The path ${NEW_YORK_V4_PATH}/ui may not exist in the repository.`);
            } else if (status === 401) {
                throw new Error(`Authentication failed. Please check your GITHUB_PERSONAL_ACCESS_TOKEN if provided.`);
            } else {
                throw new Error(`GitHub API error (${status}): ${message}`);
            }
        }
        
        // If it's a network error or other issue, provide a fallback
        if (error.code === 'ECONNREFUSED' || error.code === 'ENOTFOUND' || error.code === 'ETIMEDOUT') {
            throw new Error(`Network error: ${error.message}. Please check your internet connection.`);
        }
        
        // If all else fails, provide a fallback list of known components
        logWarning('Using fallback component list due to API issues');
        return getFallbackComponents();
    }
}

/**
 * Fallback list of known shadcn/ui v4 components
 * This is used when the GitHub API is unavailable
 */
function getFallbackComponents(): string[] {
    return [
        'accordion',
        'alert',
        'alert-dialog',
        'aspect-ratio',
        'avatar',
        'badge',
        'breadcrumb',
        'button',
        'calendar',
        'card',
        'carousel',
        'chart',
        'checkbox',
        'collapsible',
        'command',
        'context-menu',
        'dialog',
        'drawer',
        'dropdown-menu',
        'form',
        'hover-card',
        'input',
        'input-otp',
        'label',
        'menubar',
        'navigation-menu',
        'pagination',
        'popover',
        'progress',
        'radio-group',
        'resizable',
        'scroll-area',
        'select',
        'separator',
        'sheet',
        'sidebar',
        'skeleton',
        'slider',
        'sonner',
        'switch',
        'table',
        'tabs',
        'textarea',
        'toggle',
        'toggle-group',
        'tooltip'
    ];
}

/**
 * Fetch component metadata from the registry
 * @param componentName Name of the component
 * @returns Promise with component metadata
 */
async function getComponentMetadata(componentName: string): Promise<any> {
    try {
        const response = await githubRaw.get(`/${REGISTRY_PATH}/registry-ui.ts`);
        const registryContent = response.data;
        
        // Parse component metadata using a more robust approach
        const componentRegex = new RegExp(`{[^}]*name:\\s*["']${componentName}["'][^}]*}`, 'gs');
        const match = registryContent.match(componentRegex);
        
        if (!match) {
            return null;
        }
        
        const componentData = match[0];
        
        // Extract metadata
        const nameMatch = componentData.match(/name:\s*["']([^"']+)["']/);
        const typeMatch = componentData.match(/type:\s*["']([^"']+)["']/);
        const dependenciesMatch = componentData.match(/dependencies:\s*\[([^\]]*)\]/s);
        const registryDepsMatch = componentData.match(/registryDependencies:\s*\[([^\]]*)\]/s);
        
        return {
            name: nameMatch?.[1] || componentName,
            type: typeMatch?.[1] || 'registry:ui',
            dependencies: dependenciesMatch?.[1] 
                ? dependenciesMatch[1].split(',').map((dep: string) => dep.trim().replace(/["']/g, ''))
                : [],
            registryDependencies: registryDepsMatch?.[1]
                ? registryDepsMatch[1].split(',').map((dep: string) => dep.trim().replace(/["']/g, ''))
                : [],
        };
    } catch (error) {
        logError(`Error getting metadata for ${componentName}`, error);
        return null;
    }
}

/**
 * Recursively builds a directory tree structure from a GitHub repository
 * @param owner Repository owner
 * @param repo Repository name  
 * @param path Path within the repository to start building the tree from
 * @param branch Branch name
 * @returns Promise resolving to the directory tree structure
 */
async function buildDirectoryTree(
    owner: string = REPO_OWNER,
    repo: string = REPO_NAME,
    path: string = NEW_YORK_V4_PATH,
    branch: string = REPO_BRANCH
): Promise<any> {
    try {
        const response = await githubApi.get(`/repos/${owner}/${repo}/contents/${path}?ref=${branch}`);
        
        if (!response.data) {
            throw new Error('No data received from GitHub API');
        }

        const contents = response.data;
        
        // Handle different response types from GitHub API
        if (!Array.isArray(contents)) {
                    // Check if it's an error response (like rate limit)
        if (contents.message) {
            const message: string = contents.message;
            if (message.includes('rate limit exceeded')) {
                throw new Error(`GitHub API rate limit exceeded. ${message} Consider setting GITHUB_PERSONAL_ACCESS_TOKEN environment variable for higher rate limits.`);
            } else if (message.includes('Not Found')) {
                throw new Error(`Path not found: ${path}. The path may not exist in the repository.`);
            } else {
                throw new Error(`GitHub API error: ${message}`);
            }
        }
            
            // If contents is not an array, it might be a single file
            if (contents.type === 'file') {
                return {
                    path: contents.path,
                    type: 'file',
                    name: contents.name,
                    url: contents.download_url,
                    sha: contents.sha,
                };
            } else {
                throw new Error(`Unexpected response type from GitHub API: ${JSON.stringify(contents)}`);
            }
        }
        
        // Build tree node for this level (directory with multiple items)
        const result: Record<string, any> = {
            path,
            type: 'directory',
            children: {},
        };

        // Process each item
        for (const item of contents) {
            if (item.type === 'file') {
                // Add file to this directory's children
                result.children[item.name] = {
                    path: item.path,
                    type: 'file',
                    name: item.name,
                    url: item.download_url,
                    sha: item.sha,
                };
            } else if (item.type === 'dir') {
                // Recursively process subdirectory (limit depth to avoid infinite recursion)
                if (path.split('/').length < 8) {
                    try {
                        const subTree = await buildDirectoryTree(owner, repo, item.path, branch);
                        result.children[item.name] = subTree;
                    } catch (error) {
                        logWarning(`Failed to fetch subdirectory ${item.path}: ${error instanceof Error ? error.message : String(error)}`);
                        result.children[item.name] = {
                            path: item.path,
                            type: 'directory',
                            error: 'Failed to fetch contents'
                        };
                    }
                }
            }
        }

        return result;
    } catch (error: any) {
        logError(`Error building directory tree for ${path}`, error);
        
        // Check if it's already a well-formatted error from above
        if (error.message && (error.message.includes('rate limit') || error.message.includes('GitHub API error'))) {
            throw error;
        }
        
        // Provide more specific error messages for HTTP errors
        if (error.response) {
            const status: number = error.response.status;
            const responseData: any = error.response.data;
            const message: string = responseData?.message || 'Unknown error';
            
            if (status === 404) {
                throw new Error(`Path not found: ${path}. The path may not exist in the repository.`);
            } else if (status === 403) {
                if (message.includes('rate limit')) {
                    throw new Error(`GitHub API rate limit exceeded: ${message} Consider setting GITHUB_PERSONAL_ACCESS_TOKEN environment variable for higher rate limits.`);
                } else {
                    throw new Error(`Access forbidden: ${message}`);
                }
            } else if (status === 401) {
                throw new Error(`Authentication failed. Please check your GITHUB_PERSONAL_ACCESS_TOKEN if provided.`);
            } else {
                throw new Error(`GitHub API error (${status}): ${message}`);
            }
        }
        
        throw error;
    }
}

/**
 * Provides a basic directory structure for v4 registry without API calls
 * This is used as a fallback when API rate limits are hit
 */
function getBasicV4Structure(): any {
    return {
        path: NEW_YORK_V4_PATH,
        type: 'directory',
        note: 'Basic structure provided due to API limitations',
        children: {
            'ui': {
                path: `${NEW_YORK_V4_PATH}/ui`,
                type: 'directory',
                description: 'Contains all v4 UI components',
                note: 'Component files (.tsx) are located here'
            },
            'examples': {
                path: `${NEW_YORK_V4_PATH}/examples`,
                type: 'directory', 
                description: 'Contains component demo examples',
                note: 'Demo files showing component usage'
            },
            'hooks': {
                path: `${NEW_YORK_V4_PATH}/hooks`,
                type: 'directory',
                description: 'Contains custom React hooks'
            },
            'lib': {
                path: `${NEW_YORK_V4_PATH}/lib`,
                type: 'directory',
                description: 'Contains utility libraries and functions'
            }
        }
    };
}

/**
 * Extract description from block code comments
 * @param code The source code to analyze
 * @returns Extracted description or null
 */
function extractBlockDescription(code: string): string | null {
    // Look for JSDoc comments or description comments
    const descriptionRegex = /\/\*\*[\s\S]*?\*\/|\/\/\s*(.+)/;
    const match = code.match(descriptionRegex);
    if (match) {
        // Clean up the comment
        const description = match[0]
            .replace(/\/\*\*|\*\/|\*|\/\//g, '')
            .trim()
            .split('\n')[0]
            .trim();
        return description.length > 0 ? description : null;
    }
    
    // Look for component name as fallback
    const componentRegex = /export\s+(?:default\s+)?function\s+(\w+)/;
    const componentMatch = code.match(componentRegex);
    if (componentMatch) {
        return `${componentMatch[1]} - A reusable UI component`;
    }
    
    return null;
}

/**
 * Extract dependencies from import statements
 * @param code The source code to analyze
 * @returns Array of dependency names
 */
function extractDependencies(code: string): string[] {
    const dependencies: string[] = [];
    
    // Match import statements
    const importRegex = /import\s+.*?\s+from\s+['"]([@\w\/\-\.]+)['"]/g;
    let match: RegExpExecArray | null;
    
    match = importRegex.exec(code);
    while (match !== null) {
        const dep: string = match[1];
        if (!dep.startsWith('./') && !dep.startsWith('../') && !dep.startsWith('@/')) {
            dependencies.push(dep);
        }
        match = importRegex.exec(code);
    }
    
    return [...new Set(dependencies)]; // Remove duplicates
}

/**
 * Extract component usage from code
 * @param code The source code to analyze
 * @returns Array of component names used
 */
function extractComponentUsage(code: string): string[] {
    const components: string[] = [];
    
    // Extract from imports of components (assuming they start with capital letters)
    const importRegex = /import\s+\{([^}]+)\}\s+from/g;
    let match: RegExpExecArray | null;
    
    match = importRegex.exec(code);
    while (match !== null) {
        const imports = match[1].split(',').map(imp => imp.trim());
        imports.forEach(imp => {
            if (imp[0] && imp[0] === imp[0].toUpperCase()) {
                components.push(imp);
            }
        });
        match = importRegex.exec(code);
    }
    
    // Also look for JSX components in the code
    const jsxRegex = /<([A-Z]\w+)/g;
    match = jsxRegex.exec(code);
    while (match !== null) {
        components.push(match[1]);
        match = jsxRegex.exec(code);
    }
    
    return [...new Set(components)]; // Remove duplicates
}

/**
 * Generate usage instructions for complex blocks
 * @param blockName Name of the block
 * @param structure Structure information
 * @returns Usage instructions string
 */
function generateComplexBlockUsage(blockName: string, structure: any[]): string {
    const hasComponents = structure.some(item => item.name === 'components');
    
    let usage = `To use the ${blockName} block:\n\n`;
    usage += `1. Copy the main files to your project:\n`;
    
    structure.forEach(item => {
        if (item.type === 'file') {
            usage += `   - ${item.name}\n`;
        } else if (item.type === 'directory' && item.name === 'components') {
            usage += `   - components/ directory (${item.count} files)\n`;
        }
    });
    
    if (hasComponents) {
        usage += `\n2. Copy the components to your components directory\n`;
        usage += `3. Update import paths as needed\n`;
        usage += `4. Ensure all dependencies are installed\n`;
    } else {
        usage += `\n2. Update import paths as needed\n`;
        usage += `3. Ensure all dependencies are installed\n`;
    }
    
    return usage;
}

/**
 * Enhanced buildDirectoryTree with fallback for rate limits
 */
async function buildDirectoryTreeWithFallback(
    owner: string = REPO_OWNER,
    repo: string = REPO_NAME,
    path: string = NEW_YORK_V4_PATH,
    branch: string = REPO_BRANCH
): Promise<any> {
    try {
        return await buildDirectoryTree(owner, repo, path, branch);
    } catch (error: any) {
        // If it's a rate limit error and we're asking for the default v4 path, provide fallback
        if (error.message && error.message.includes('rate limit') && path === NEW_YORK_V4_PATH) {
                    logWarning('Using fallback directory structure due to rate limit');
        return getBasicV4Structure();
        }
        // Re-throw other errors
        throw error;
    }
}

/**
 * Fetch block code from the v4 blocks directory
 * @param blockName Name of the block (e.g., "calendar-01", "dashboard-01")
 * @param includeComponents Whether to include component files for complex blocks
 * @returns Promise with block code and structure
 */
async function getBlockCode(blockName: string, includeComponents: boolean = true): Promise<any> {
    const blocksPath = `${NEW_YORK_V4_PATH}/blocks`;
    
    try {
        // First, check if it's a simple block file (.tsx)
        try {
            const simpleBlockResponse = await githubRaw.get(`/${blocksPath}/${blockName}.tsx`);
            if (simpleBlockResponse.status === 200) {
                const code = simpleBlockResponse.data;
                
                // Extract useful information from the code
                const description = extractBlockDescription(code);
                const dependencies = extractDependencies(code);
                const components = extractComponentUsage(code);
                
                return {
                    name: blockName,
                    type: 'simple',
                    description: description || `Simple block: ${blockName}`,
                    code: code,
                    dependencies: dependencies,
                    componentsUsed: components,
                    size: code.length,
                    lines: code.split('\n').length,
                    usage: `Import and use directly in your application:\n\nimport { ${blockName.charAt(0).toUpperCase() + blockName.slice(1).replace(/-/g, '')} } from './blocks/${blockName}'`
                };
            }
        } catch (error) {
            // Continue to check for complex block directory
        }
        
        // Check if it's a complex block directory
        const directoryResponse = await githubApi.get(`/repos/${REPO_OWNER}/${REPO_NAME}/contents/${blocksPath}/${blockName}?ref=${REPO_BRANCH}`);
        
        if (!directoryResponse.data) {
            throw new Error(`Block "${blockName}" not found`);
        }
        
        const blockStructure: any = {
            name: blockName,
            type: 'complex',
            description: `Complex block: ${blockName}`,
            files: {},
            structure: [],
            totalFiles: 0,
            dependencies: new Set(),
            componentsUsed: new Set()
        };
        
        // Process the directory contents
        if (Array.isArray(directoryResponse.data)) {
            blockStructure.totalFiles = directoryResponse.data.length;
            
            for (const item of directoryResponse.data) {
                if (item.type === 'file') {
                    // Get the main page file
                    const fileResponse = await githubRaw.get(`/${item.path}`);
                    const content = fileResponse.data;
                    
                    // Extract information from the file
                    const description = extractBlockDescription(content);
                    const dependencies = extractDependencies(content);
                    const components = extractComponentUsage(content);
                    
                    blockStructure.files[item.name] = {
                        path: item.name,
                        content: content,
                        size: content.length,
                        lines: content.split('\n').length,
                        description: description,
                        dependencies: dependencies,
                        componentsUsed: components
                    };
                    
                    // Add to overall dependencies and components
                    dependencies.forEach((dep: string) => blockStructure.dependencies.add(dep));
                    components.forEach((comp: string) => blockStructure.componentsUsed.add(comp));
                    
                    blockStructure.structure.push({
                        name: item.name,
                        type: 'file',
                        size: content.length,
                        description: description || `${item.name} - Main block file`
                    });
                    
                    // Use the first file's description as the block description if available
                    if (description && blockStructure.description === `Complex block: ${blockName}`) {
                        blockStructure.description = description;
                    }
                } else if (item.type === 'dir' && item.name === 'components' && includeComponents) {
                    // Get component files
                    const componentsResponse = await githubApi.get(`/repos/${REPO_OWNER}/${REPO_NAME}/contents/${item.path}?ref=${REPO_BRANCH}`);
                    
                    if (Array.isArray(componentsResponse.data)) {
                        blockStructure.files.components = {};
                        const componentStructure: any[] = [];
                        
                        for (const componentItem of componentsResponse.data) {
                            if (componentItem.type === 'file') {
                                const componentResponse = await githubRaw.get(`/${componentItem.path}`);
                                const content = componentResponse.data;
                                
                                const dependencies = extractDependencies(content);
                                const components = extractComponentUsage(content);
                                
                                blockStructure.files.components[componentItem.name] = {
                                    path: `components/${componentItem.name}`,
                                    content: content,
                                    size: content.length,
                                    lines: content.split('\n').length,
                                    dependencies: dependencies,
                                    componentsUsed: components
                                };
                                
                                // Add to overall dependencies and components
                                dependencies.forEach((dep: string) => blockStructure.dependencies.add(dep));
                                components.forEach((comp: string) => blockStructure.componentsUsed.add(comp));
                                
                                componentStructure.push({
                                    name: componentItem.name,
                                    type: 'component',
                                    size: content.length
                                });
                            }
                        }
                        
                        blockStructure.structure.push({
                            name: 'components',
                            type: 'directory',
                            files: componentStructure,
                            count: componentStructure.length
                        });
                    }
                }
            }
        }
        
        // Convert Sets to Arrays for JSON serialization
        blockStructure.dependencies = Array.from(blockStructure.dependencies);
        blockStructure.componentsUsed = Array.from(blockStructure.componentsUsed);
        
        // Add usage instructions
        blockStructure.usage = generateComplexBlockUsage(blockName, blockStructure.structure);
        
        return blockStructure;
        
    } catch (error: any) {
        if (error.response?.status === 404) {
            throw new Error(`Block "${blockName}" not found. Available blocks can be found in the v4 blocks directory.`);
        }
        throw error;
    }
}

/**
 * Get all available blocks with categorization
 * @param category Optional category filter
 * @returns Promise with categorized block list
 */
async function getAvailableBlocks(category?: string): Promise<any> {
    const blocksPath = `${NEW_YORK_V4_PATH}/blocks`;
    
    try {
        const response = await githubApi.get(`/repos/${REPO_OWNER}/${REPO_NAME}/contents/${blocksPath}?ref=${REPO_BRANCH}`);
        
        if (!Array.isArray(response.data)) {
            throw new Error('Unexpected response from GitHub API');
        }
        
        const blocks: any = {
            calendar: [],
            dashboard: [],
            login: [],
            sidebar: [],
            products: [],
            authentication: [],
            charts: [],
            mail: [],
            music: [],
            other: []
        };
        
        for (const item of response.data) {
            const blockInfo: any = {
                name: item.name.replace('.tsx', ''),
                type: item.type === 'file' ? 'simple' : 'complex',
                path: item.path,
                size: item.size || 0,
                lastModified: item.download_url ? 'Available' : 'Directory'
            };
            
            // Add description based on name patterns
            if (item.name.includes('calendar')) {
                blockInfo.description = 'Calendar component for date selection and scheduling';
                blocks.calendar.push(blockInfo);
            } else if (item.name.includes('dashboard')) {
                blockInfo.description = 'Dashboard layout with charts, metrics, and data display';
                blocks.dashboard.push(blockInfo);
            } else if (item.name.includes('login') || item.name.includes('signin')) {
                blockInfo.description = 'Authentication and login interface';
                blocks.login.push(blockInfo);
            } else if (item.name.includes('sidebar')) {
                blockInfo.description = 'Navigation sidebar component';
                blocks.sidebar.push(blockInfo);
            } else if (item.name.includes('products') || item.name.includes('ecommerce')) {
                blockInfo.description = 'Product listing and e-commerce components';
                blocks.products.push(blockInfo);
            } else if (item.name.includes('auth')) {
                blockInfo.description = 'Authentication related components';
                blocks.authentication.push(blockInfo);
            } else if (item.name.includes('chart') || item.name.includes('graph')) {
                blockInfo.description = 'Data visualization and chart components';
                blocks.charts.push(blockInfo);
            } else if (item.name.includes('mail') || item.name.includes('email')) {
                blockInfo.description = 'Email and mail interface components';
                blocks.mail.push(blockInfo);
            } else if (item.name.includes('music') || item.name.includes('player')) {
                blockInfo.description = 'Music player and media components';
                blocks.music.push(blockInfo);
            } else {
                blockInfo.description = `${item.name} - Custom UI block`;
                blocks.other.push(blockInfo);
            }
        }
        
        // Sort blocks within each category
        Object.keys(blocks).forEach(key => {
            blocks[key].sort((a: any, b: any) => a.name.localeCompare(b.name));
        });
        
        // Filter by category if specified
        if (category) {
            const categoryLower = category.toLowerCase();
            if (blocks[categoryLower]) {
                return {
                    category,
                    blocks: blocks[categoryLower],
                    total: blocks[categoryLower].length,
                    description: `${category.charAt(0).toUpperCase() + category.slice(1)} blocks available in shadcn/ui v4`,
                    usage: `Use 'get_block' tool with the block name to get the full source code and implementation details.`
                };
            } else {
                return {
                    category,
                    blocks: [],
                    total: 0,
                    availableCategories: Object.keys(blocks).filter(key => blocks[key].length > 0),
                    suggestion: `Category '${category}' not found. Available categories: ${Object.keys(blocks).filter(key => blocks[key].length > 0).join(', ')}`
                };
            }
        }
        
        // Calculate totals
        const totalBlocks = Object.values(blocks).flat().length;
        const nonEmptyCategories = Object.keys(blocks).filter(key => blocks[key].length > 0);
        
        return {
            categories: blocks,
            totalBlocks,
            availableCategories: nonEmptyCategories,
            summary: Object.keys(blocks).reduce((acc: any, key) => {
                if (blocks[key].length > 0) {
                    acc[key] = blocks[key].length;
                }
                return acc;
            }, {}),
            usage: "Use 'get_block' tool with a specific block name to get full source code and implementation details.",
            examples: nonEmptyCategories.slice(0, 3).map(cat => 
                blocks[cat][0] ? `${cat}: ${blocks[cat][0].name}` : ''
            ).filter(Boolean)
        };
        
    } catch (error: any) {
        if (error.response?.status === 404) {
            throw new Error('Blocks directory not found in the v4 registry');
        }
        throw error;
    }
}

/**
 * Set or update GitHub API key for higher rate limits
 * @param apiKey GitHub Personal Access Token
 */
function setGitHubApiKey(apiKey: string): void {
    // Update the Authorization header for the GitHub API instance
    if (apiKey && apiKey.trim()) {
        (githubApi.defaults.headers as any)['Authorization'] = `Bearer ${apiKey.trim()}`;
<<<<<<< HEAD
        logInfo('GitHub API key updated successfully');
    } else {
        // Remove authorization header if empty key provided
        delete (githubApi.defaults.headers as any)['Authorization'];
        logInfo('GitHub API key removed - using unauthenticated requests');
=======
        console.error('GitHub API key updated successfully');
    } else {
        // Remove authorization header if empty key provided
        delete (githubApi.defaults.headers as any)['Authorization'];
        console.error('GitHub API key removed - using unauthenticated requests');
        console.error('For higher rate limits and reliability, provide a GitHub API token. See setup instructions: https://github.com/Jpisnice/shadcn-ui-mcp-server#readme');
>>>>>>> 14bbe450
    }
}

/**
 * Get current GitHub API rate limit status
 * @returns Promise with rate limit information
 */
async function getGitHubRateLimit(): Promise<any> {
    try {
        const response = await githubApi.get('/rate_limit');
        return response.data;
    } catch (error: any) {
        throw new Error(`Failed to get rate limit info: ${error.message}`);
    }
}

export const axios = {
    githubRaw,
    githubApi,
    buildDirectoryTree: buildDirectoryTreeWithFallback, // Use fallback version by default
    buildDirectoryTreeWithFallback,
    getComponentSource,
    getComponentDemo,
    getAvailableComponents,
    getComponentMetadata,
    getBlockCode,
    getAvailableBlocks,
    setGitHubApiKey,
    getGitHubRateLimit,
    // Path constants for easy access
    paths: {
        REPO_OWNER,
        REPO_NAME,
        REPO_BRANCH,
        V4_BASE_PATH,
        REGISTRY_PATH,
        NEW_YORK_V4_PATH
    }
}<|MERGE_RESOLUTION|>--- conflicted
+++ resolved
@@ -813,20 +813,13 @@
     // Update the Authorization header for the GitHub API instance
     if (apiKey && apiKey.trim()) {
         (githubApi.defaults.headers as any)['Authorization'] = `Bearer ${apiKey.trim()}`;
-<<<<<<< HEAD
         logInfo('GitHub API key updated successfully');
-    } else {
-        // Remove authorization header if empty key provided
-        delete (githubApi.defaults.headers as any)['Authorization'];
-        logInfo('GitHub API key removed - using unauthenticated requests');
-=======
         console.error('GitHub API key updated successfully');
     } else {
         // Remove authorization header if empty key provided
         delete (githubApi.defaults.headers as any)['Authorization'];
         console.error('GitHub API key removed - using unauthenticated requests');
         console.error('For higher rate limits and reliability, provide a GitHub API token. See setup instructions: https://github.com/Jpisnice/shadcn-ui-mcp-server#readme');
->>>>>>> 14bbe450
     }
 }
 
