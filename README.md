<<<<<<< HEAD
=======
# Shadcn UI v4 MCP Server

[![npm version](https://badge.fury.io/js/@jpisnice%2Fshadcn-ui-mcp-server.svg)](https://badge.fury.io/js/@jpisnice%2Fshadcn-ui-mcp-server)
[![License: MIT](https://img.shields.io/badge/License-MIT-yellow.svg)](https://opensource.org/licenses/MIT)

A Model Context Protocol (MCP) server that provides AI assistants with comprehensive access to [shadcn/ui v4](https://ui.shadcn.com/) components, blocks, demos, and metadata. This server enables AI tools like Claude Desktop, Continue.dev, VS Code, Cursor, and other MCP-compatible clients to retrieve and work with shadcn/ui components seamlessly.

## 🚀 Key Features

- **Component Source Code**: Get the latest shadcn/ui v4 component TypeScript source
- **Component Demos**: Access example implementations and usage patterns  
- **Blocks Support**: Retrieve complete block implementations (dashboards, calendars, login forms, etc.)
- **Metadata Access**: Get component dependencies, descriptions, and configuration details
- **Directory Browsing**: Explore the shadcn/ui repository structure
- **GitHub API Integration**: Efficient caching and intelligent rate limit handling

## 📦 Quick Start

### ⚡ Using npx (Recommended)

The fastest way to get started - no installation required!

```bash
# Basic usage (rate limited to 60 requests/hour)
npx @jpisnice/shadcn-ui-mcp-server

# With GitHub token for better rate limits (5000 requests/hour)
npx @jpisnice/shadcn-ui-mcp-server --github-api-key ghp_your_token_here

# Short form
npx @jpisnice/shadcn-ui-mcp-server -g ghp_your_token_here

# Using environment variable
export GITHUB_PERSONAL_ACCESS_TOKEN=ghp_your_token_here
npx @jpisnice/shadcn-ui-mcp-server
```

**🎯 Try it now**: Run `npx @jpisnice/shadcn-ui-mcp-server --help` to see all options!

### 🔧 Command Line Options

```bash
shadcn-ui-mcp-server [options]

Options:
  --github-api-key, -g <token>    GitHub Personal Access Token
  --help, -h                      Show help message  
  --version, -v                   Show version information

Environment Variables:
  GITHUB_PERSONAL_ACCESS_TOKEN    Alternative way to provide GitHub token

Examples:
  npx @jpisnice/shadcn-ui-mcp-server --help
  npx @jpisnice/shadcn-ui-mcp-server --version
  npx @jpisnice/shadcn-ui-mcp-server -g ghp_1234567890abcdef
  GITHUB_PERSONAL_ACCESS_TOKEN=ghp_token npx @jpisnice/shadcn-ui-mcp-server
```

## 🔑 GitHub API Token Setup

**Why do you need a token?**
- Without token: Limited to 60 API requests per hour
- With token: Up to 5,000 requests per hour
- Better reliability and faster responses

### 📝 Getting Your Token (2 minutes)

1. **Go to GitHub Settings**:
   - Visit [GitHub Settings → Developer settings → Personal access tokens → Tokens (classic)](https://github.com/settings/tokens)
   - Or: GitHub Profile → Settings → Developer settings → Personal access tokens

2. **Generate New Token**:
   - Click "Generate new token (classic)"
   - Add a note: "shadcn-ui MCP server"
   - **Expiration**: Choose your preference (90 days recommended)
   - **Scopes**: ✅ **No scopes needed!** (public repository access is sufficient)

3. **Copy Your Token**:
   - Copy the generated token (starts with `ghp_`)
   - ⚠️ **Save it securely** - you won't see it again!

### 🚀 Using Your Token

**Method 1: Command Line (Quick testing)**
```bash
npx @jpisnice/shadcn-ui-mcp-server --github-api-key ghp_your_token_here
```

**Method 2: Environment Variable (Recommended)**
```bash
# Add to your shell profile (~/.bashrc, ~/.zshrc, etc.)
export GITHUB_PERSONAL_ACCESS_TOKEN=ghp_your_token_here

# Then simply run:
npx @jpisnice/shadcn-ui-mcp-server
```

## 🛠️ Editor Integration

### VS Code Integration

#### Method 1: Using Continue Extension

1. **Install Continue Extension**:
   - Open VS Code
   - Go to Extensions (Ctrl+Shift+X)
   - Search for "Continue" and install it

2. **Configure MCP Server**:
   - Open Command Palette (Ctrl+Shift+P)
   - Type "Continue: Configure" and select it
   - Add this configuration to your settings:

```json
{
  "continue.server": {
    "mcpServers": {
      "shadcn-ui": {
        "command": "npx",
        "args": ["@jpisnice/shadcn-ui-mcp-server", "--github-api-key", "ghp_your_token_here"]
      }
    }
  }
}
```

#### Method 2: Using Claude Extension

1. **Install Claude Extension**:
   - Search for "Claude" in VS Code extensions
   - Install the official Claude extension

2. **Configure MCP Server**:
   - Add to your VS Code settings.json:

```json
{
  "claude.mcpServers": {
    "shadcn-ui": {
      "command": "npx",
      "args": ["@jpisnice/shadcn-ui-mcp-server"],
      "env": {
        "GITHUB_PERSONAL_ACCESS_TOKEN": "ghp_your_token_here"
      }
    }
  }
}
```

### Cursor Integration

#### Method 1: Global Configuration

1. **Open Cursor Settings**:
   - Go to Settings (Cmd/Ctrl + ,)
   - Search for "MCP" or "Model Context Protocol"

2. **Add MCP Server Configuration**:
```json
{
  "mcpServers": {
    "shadcn-ui": {
      "command": "npx",
      "args": ["@jpisnice/shadcn-ui-mcp-server", "--github-api-key", "ghp_your_token_here"]
    }
  }
}
```

#### Method 2: Workspace Configuration

Create a `.cursorrules` file in your project root:

```json
{
  "mcpServers": {
    "shadcn-ui": {
      "command": "npx",
      "args": ["@jpisnice/shadcn-ui-mcp-server"],
      "env": {
        "GITHUB_PERSONAL_ACCESS_TOKEN": "ghp_your_token_here"
      }
    }
  }
}
```

### Claude Desktop Integration

Add to your Claude Desktop configuration (`~/.config/Claude/claude_desktop_config.json`):

```json
{
  "mcpServers": {
    "shadcn-ui": {
      "command": "npx",
      "args": ["@jpisnice/shadcn-ui-mcp-server", "--github-api-key", "ghp_your_token_here"]
    }
  }
}
```

Or with environment variable:

```json
{
  "mcpServers": {
    "shadcn-ui": {
      "command": "npx",
      "args": ["@jpisnice/shadcn-ui-mcp-server"],
      "env": {
        "GITHUB_PERSONAL_ACCESS_TOKEN": "ghp_your_token_here"
      }
    }
  }
}
```

### Continue.dev Integration

1. **Install Continue.dev**:
   - Download from [continue.dev](https://continue.dev)
   - Install the application

2. **Configure MCP Server**:
   - Open Continue.dev
   - Go to Settings → MCP Servers
   - Add new server:

```json
{
  "name": "shadcn-ui",
  "command": "npx",
  "args": ["@jpisnice/shadcn-ui-mcp-server", "--github-api-key", "ghp_your_token_here"]
}
```

## 🎯 Usage Examples

### Getting Component Source Code

Ask your AI assistant:
```
"Show me the source code for the shadcn/ui button component"
```

The AI can now access the complete TypeScript source code for the button component.

### Creating a Dashboard

Ask your AI assistant:
```
"Create a dashboard using shadcn/ui components. Use the dashboard-01 block as a starting point"
```

The AI can retrieve the complete dashboard block implementation and customize it for your needs.

### Building a Login Form

Ask your AI assistant:
```
"Help me build a login form using shadcn/ui components. Show me the available form components"
```

The AI can list all available components and help you build the form.

## 🛠️ Available Tools

The MCP server provides these tools for AI assistants:

### Component Tools

- **`get_component`** - Get component source code
- **`get_component_demo`** - Get component usage examples
- **`list_components`** - List all available components
- **`get_component_metadata`** - Get component dependencies and info

### Block Tools

- **`get_block`** - Get complete block implementations (dashboard-01, calendar-01, etc.)
- **`list_blocks`** - List all available blocks with categories

### Repository Tools

- **`get_directory_structure`** - Explore the shadcn/ui repository structure

### Example Tool Usage

```typescript
// These tools can be called by AI assistants via MCP protocol

// Get button component source
{
  "tool": "get_component",
  "arguments": { "componentName": "button" }
}

// List all components
{
  "tool": "list_components",
  "arguments": {}
}

// Get dashboard block
{
  "tool": "get_block", 
  "arguments": { "blockName": "dashboard-01" }
}
```

## 🐛 Troubleshooting

### Common Issues

**"Rate limit exceeded" errors:**
```bash
# Solution: Add GitHub API token
npx @jpisnice/shadcn-ui-mcp-server --github-api-key ghp_your_token_here
```

**"Command not found" errors:**
```bash
# Solution: Install Node.js 18+ and ensure npx is available
node --version  # Should be 18+
npx --version   # Should work
```

**Component not found:**
```bash
# Check available components first
npx @jpisnice/shadcn-ui-mcp-server
# Then call list_components tool via your MCP client
```

**Network/proxy issues:**
```bash
# Set proxy if needed
export HTTP_PROXY=http://your-proxy:8080
export HTTPS_PROXY=http://your-proxy:8080
npx @jpisnice/shadcn-ui-mcp-server
```

**Editor not recognizing MCP server:**
```bash
# Verify the server is running
npx @jpisnice/shadcn-ui-mcp-server --help

# Check your editor's MCP configuration
# Ensure the command and args are correct
```

### Debug Mode

Enable verbose logging:

```bash
# Set debug environment variable
DEBUG=* npx @jpisnice/shadcn-ui-mcp-server --github-api-key ghp_your_token
```

## 📄 License

This project is licensed under the MIT License - see the [LICENSE](LICENSE) file for details.

## 🤝 Contributing

1. Fork the repository
2. Create a feature branch (`git checkout -b feature/amazing-feature`)
3. Commit your changes (`git commit -m 'Add amazing feature'`)
4. Push to the branch (`git push origin feature/amazing-feature`)
5. Open a Pull Request

## 📞 Support

- 🐛 [Report Issues](https://github.com/Jpisnice/shadcn-ui-mcp-server/issues)
- 💬 [Discussions](https://github.com/Jpisnice/shadcn-ui-mcp-server/discussions)
- 📖 [Documentation](https://github.com/Jpisnice/shadcn-ui-mcp-server#readme)
- 📦 [npm Package](https://www.npmjs.com/package/@jpisnice/shadcn-ui-mcp-server)

## 🔗 Related Projects

- [shadcn/ui](https://ui.shadcn.com/) - The component library this server provides access to
- [Model Context Protocol](https://modelcontextprotocol.io/) - The protocol specification
- [MCP TypeScript SDK](https://github.com/modelcontextprotocol/typescript-sdk) - Official MCP SDK

## ⭐ Acknowledgments

- [shadcn](https://github.com/shadcn) for the amazing UI component library
- [Anthropic](https://anthropic.com) for the Model Context Protocol specification
- The open source community for inspiration and contributions

---

**Made with ❤️ by [Janardhan Polle](https://github.com/Jpisnice)**

**Star ⭐ this repo if you find it helpful!**
>>>>>>> 6ecb8f5e
<|MERGE_RESOLUTION|>--- conflicted
+++ resolved
@@ -1,5 +1,3 @@
-<<<<<<< HEAD
-=======
 # Shadcn UI v4 MCP Server
 
 [![npm version](https://badge.fury.io/js/@jpisnice%2Fshadcn-ui-mcp-server.svg)](https://badge.fury.io/js/@jpisnice%2Fshadcn-ui-mcp-server)
@@ -396,5 +394,4 @@
 
 **Made with ❤️ by [Janardhan Polle](https://github.com/Jpisnice)**
 
-**Star ⭐ this repo if you find it helpful!**
->>>>>>> 6ecb8f5e
+**Star ⭐ this repo if you find it helpful!**